#ifndef __TTOR_SRC_ACTIVEMESSAGE_HPP__
#define __TTOR_SRC_ACTIVEMESSAGE_HPP__

#ifndef TTOR_SHARED

#include <utility>
#include <mutex>
#include <memory>
#include <cassert>
#include <functional>

#include "apply_functions.hpp"
#include "serialization.hpp"
#include "message.hpp"

namespace ttor {

class Communicator;

/**
 * \brief Base Active Message class
 * 
 * \details An active message is two things:
 *          - A function
 *          - A payload
 *          The function is serialized accross ranks using its ID.
 *          The payload is sent as a buffer of bytes.
 */
class ActiveMsgBase
{

private:
<<<<<<< HEAD
    size_t id_;
public:
    size_t get_id() const;
    virtual void run(char *, size_t) = 0;
    virtual char* get_user_buffers(char*, size_t) = 0;
    ActiveMsgBase(size_t id);
=======

    int id_;

public:

    /**
     * \brief Return the ID of the active message.
     * 
     * \return The global ID of the active message
     */
    int get_id() const;

    /**
     * \brief Deserialize the payload and run the associated function.
     * 
     * \param[in] payload a pointer to the payload 
     * \param[in] size the number of bytes in the payload
     * 
     * \pre `payload` should be a valid buffer of `size` bytes.
     */
    virtual void run(char * payload, size_t size) = 0;

    /**
     * \brief Creates an active message
     * 
     * \param id the global id of that active message. 
     * 
     * \pre `id` should be a unique id for that active message, and should be the same for that active message accross all ranks.
     */
    ActiveMsgBase(int id);

    /**
     * \brief Destroys the active message.
     */
>>>>>>> 91784762
    virtual ~ActiveMsgBase();
};

/**
<<<<<<< HEAD
 * Implementation of Active Message
 * An active message is a pair of
 * (1) A local function
 * (2) A remote payload, made of a header (type Ps...) and a body (a buffer of T). The body can be empty
 * tied to an Communicator instance
=======
 * \brief Implementation of Active Message for a payload of type `Ps...`.
 * 
 * \details An active message is a pair of
 *          - A function
 *          - A payload
 *          tied to an Communicator instance
>>>>>>> 91784762
 */
template <typename... Ps>
class ActiveMsg : public ActiveMsgBase
{

private:

    Communicator *comm_;
    std::function<void(Ps &...)> fun_;
    std::function<char*(Ps &...)> ptr_fun_;

    /**
     * Create the message
     */
    template<typename T>
    std::unique_ptr<message> make_message(int dest, view<T> body, Ps &... ps);

public:

    /**
     * \brief Creates an active message.
     * 
     * \param[in] fun the function to be run on the receiver.
     * \param[in] comm the communicator instance to use for communications.
     *            The active message does not take ownership of `comm`.
     * \param[in] id the active message unique ID. User is responsible to never 
     *           reuse ID's, and all ranks should use the same ID's to refer
     *           to the same active function
     * 
     * \pre `comm` should be a valid pointer to a `Communicator`, which should not be destroyed while the
     *      active message is in used.
     */
<<<<<<< HEAD
    template<typename T>
    ActiveMsg(std::function<void(Ps &...)> fun, std::function<T*(Ps &...)> ptr_fun, Communicator *comm, size_t id) : ActiveMsgBase(id), comm_(comm), fun_(fun) {
        ptr_fun_ = [ptr_fun](Ps &... ps) {
            char* ptr = (char*)ptr_fun(ps...);
            return ptr;
        };
    }

    /**
     * Deserialize payload_raw and run active message through the RPCComm
     */
=======
    ActiveMsg(std::function<void(Ps &...)> fun, Communicator *comm, int id);
    
>>>>>>> 91784762
    virtual void run(char *payload_raw, size_t size);
    
    /**
<<<<<<< HEAD
     * Get user buffers
     */
    virtual char* get_user_buffers(char *payload_raw, size_t size);
    /**
     * Immediately send the payload to be sent to the destination
     * Should be called from the same thread calling MPI_Init_Thread(...)
=======
     * \brief Immediately sends payload to destination.
     * 
     * \details The function returns when the payload has been sent.
     *          This is not thread safe and can only be called by the MPI master thread.
     * 
     * \param[in] dest the destination rank
     * \param[in] ps the payload
>>>>>>> 91784762
     */
    void blocking_send(int dest, Ps &... ps);
    
    /**
<<<<<<< HEAD
     * Queue the payload to be send later to dest
     * Thread-safe
=======
     * \brief Queue the payload to be send later.
     * 
     * \details This is thread-safe and can be called by any thread.
     * 
     * \param[in] dest the destination rank
     * \param[in] ps the payload
>>>>>>> 91784762
     */
    void send(int dest, Ps &... ps);

    /**
<<<<<<< HEAD
     * Queue the payload to be send later, with a body
     * Thread-safe
     */
    template<typename T>
    void send_large(int dest, view<T> body, Ps &... ps);

    template<typename T>
    void blocking_send_large(int dest, view<T> body, Ps &... ps);

=======
     * \brief Queue the payload to be send later.
     * 
     * \details This is thread-safe and can be called by any thread.
     * 
     * \param[in] dest the destination rank.
     * \param[in] name the name to associate to this send operation (for logging purposes).
     * \param[in] ps the payload.
     */
    void named_send(int dest, std::string name, Ps &... ps);

    /**
     * \brief Destroys the active message
     */
>>>>>>> 91784762
    virtual ~ActiveMsg();
};

} // namespace ttor

/**
 * Implementations
 */

#include "communications.hpp"

namespace ttor {

template <typename... Ps>
void ActiveMsg<Ps...>::run(char *payload_raw, size_t size)
{
    // ID, body size, header args...
    Serializer<size_t, size_t, Ps...> s;
    auto tup = s.read_buffer(payload_raw, size);
    assert(std::get<0>(tup) == get_id());
    assert(std::get<1>(tup) >= 0);
    auto args = tail(tail(tup));
    apply_fun(fun_, args);
}

template <typename... Ps>
char* ActiveMsg<Ps...>::get_user_buffers(char *payload_raw, size_t size)
{
    // ID, body size, header args...
    Serializer<size_t, size_t, Ps...> s;
    auto tup = s.read_buffer(payload_raw, size);
    assert(std::get<0>(tup) == get_id());
    assert(std::get<1>(tup) >= 0);
    auto args = tail(tail(tup));
    return apply_fun(ptr_fun_, args);
}

template <typename... Ps>
template <typename T>
std::unique_ptr<message> ActiveMsg<Ps...>::make_message(int dest, view<T> body, Ps &... ps)
{
    // ID, body size, header args...
    Serializer<size_t, size_t, Ps...> s;
    size_t id = get_id();
    size_t body_size = body.size() * sizeof(T);
    size_t header_size = s.size(id, body_size, ps...);
    std::unique_ptr<message> m = comm_->make_active_message(dest, header_size);
    s.write_buffer(m->header_buffer.data(), m->header_buffer.size(), id, body_size, ps...);
    m->body_buffer = (char*)body.data();
    m->body_size = body_size;
    return m;
}

template <typename... Ps>
void ActiveMsg<Ps...>::blocking_send(int dest, Ps &... ps)
{
    view<char> body(nullptr, 0);
    blocking_send_large(dest, body, ps...);
}

template <typename... Ps>
void ActiveMsg<Ps...>::send(int dest, Ps &... ps)
{
    view<char> body(nullptr, 0);
    send_large(dest, body, ps...);
}

template <typename... Ps>
template <typename T>
void ActiveMsg<Ps...>::send_large(int dest, view<T> body, Ps &... ps)
{
    auto m = make_message(dest, body, ps...);
    comm_->queue_message(move(m));
}

template <typename... Ps>
template <typename T>
void ActiveMsg<Ps...>::blocking_send_large(int dest, view<T> body, Ps &... ps)
{
    auto m = make_message(dest, body, ps...);
    comm_->blocking_send(move(m));
}

template <typename... Ps>
ActiveMsg<Ps...>::~ActiveMsg(){}

} // namespace ttor

#endif

#endif<|MERGE_RESOLUTION|>--- conflicted
+++ resolved
@@ -20,35 +20,30 @@
 /**
  * \brief Base Active Message class
  * 
- * \details An active message is two things:
- *          - A function
- *          - A payload
+ * \details An active message is two (or four) things:
+ *          - A payload (header) to be send from the sender to the receiver rank
+ *          - [Optional] A payload (body) to be send from the sender to the receiver rank, without intermediary copies.
+ *          - A function to be run on the receiver rank, when the header and the (optional) body have arrived
+ * 
  *          The function is serialized accross ranks using its ID.
- *          The payload is sent as a buffer of bytes.
+ *          The payload (header) is sent as a buffer of bytes, using an intermediary copy where the payload is serialized.
+ *          The payload (body) is directly send (without any intermadiary copy)
  */
 class ActiveMsgBase
 {
 
 private:
-<<<<<<< HEAD
+
     size_t id_;
+
 public:
+
+    /**
+     * \brief Return the ID of the active message.
+     * 
+     * \return The global ID of the active message
+     */
     size_t get_id() const;
-    virtual void run(char *, size_t) = 0;
-    virtual char* get_user_buffers(char*, size_t) = 0;
-    ActiveMsgBase(size_t id);
-=======
-
-    int id_;
-
-public:
-
-    /**
-     * \brief Return the ID of the active message.
-     * 
-     * \return The global ID of the active message
-     */
-    int get_id() const;
 
     /**
      * \brief Deserialize the payload and run the associated function.
@@ -58,7 +53,17 @@
      * 
      * \pre `payload` should be a valid buffer of `size` bytes.
      */
-    virtual void run(char * payload, size_t size) = 0;
+    virtual void run(char *payload, size_t size) = 0;
+
+    /**
+     * \brief Returns the location of where the body should be stored
+     * 
+     * \param[in] payload a pointer to the payload (header)
+     * \param[in] size the number of bytes in the payload (header)
+     * 
+     * \pre `payload` should be a valid buffer of `size` bytes.
+     */
+    virtual char* get_user_buffers(char *payload, size_t size) = 0;
 
     /**
      * \brief Creates an active message
@@ -67,30 +72,21 @@
      * 
      * \pre `id` should be a unique id for that active message, and should be the same for that active message accross all ranks.
      */
-    ActiveMsgBase(int id);
+    ActiveMsgBase(size_t id);
 
     /**
      * \brief Destroys the active message.
      */
->>>>>>> 91784762
     virtual ~ActiveMsgBase();
 };
 
 /**
-<<<<<<< HEAD
- * Implementation of Active Message
- * An active message is a pair of
- * (1) A local function
- * (2) A remote payload, made of a header (type Ps...) and a body (a buffer of T). The body can be empty
- * tied to an Communicator instance
-=======
  * \brief Implementation of Active Message for a payload of type `Ps...`.
  * 
  * \details An active message is a pair of
  *          - A function
  *          - A payload
  *          tied to an Communicator instance
->>>>>>> 91784762
  */
 template <typename... Ps>
 class ActiveMsg : public ActiveMsgBase
@@ -114,6 +110,7 @@
      * \brief Creates an active message.
      * 
      * \param[in] fun the function to be run on the receiver.
+     * \param[in] ptr_fun the function to be run on the receiver, giving the location of where the body should be stored.
      * \param[in] comm the communicator instance to use for communications.
      *            The active message does not take ownership of `comm`.
      * \param[in] id the active message unique ID. User is responsible to never 
@@ -123,7 +120,6 @@
      * \pre `comm` should be a valid pointer to a `Communicator`, which should not be destroyed while the
      *      active message is in used.
      */
-<<<<<<< HEAD
     template<typename T>
     ActiveMsg(std::function<void(Ps &...)> fun, std::function<T*(Ps &...)> ptr_fun, Communicator *comm, size_t id) : ActiveMsgBase(id), comm_(comm), fun_(fun) {
         ptr_fun_ = [ptr_fun](Ps &... ps) {
@@ -132,24 +128,11 @@
         };
     }
 
-    /**
-     * Deserialize payload_raw and run active message through the RPCComm
-     */
-=======
-    ActiveMsg(std::function<void(Ps &...)> fun, Communicator *comm, int id);
-    
->>>>>>> 91784762
     virtual void run(char *payload_raw, size_t size);
     
-    /**
-<<<<<<< HEAD
-     * Get user buffers
-     */
     virtual char* get_user_buffers(char *payload_raw, size_t size);
-    /**
-     * Immediately send the payload to be sent to the destination
-     * Should be called from the same thread calling MPI_Init_Thread(...)
-=======
+
+    /**
      * \brief Immediately sends payload to destination.
      * 
      * \details The function returns when the payload has been sent.
@@ -157,51 +140,47 @@
      * 
      * \param[in] dest the destination rank
      * \param[in] ps the payload
->>>>>>> 91784762
      */
     void blocking_send(int dest, Ps &... ps);
     
     /**
-<<<<<<< HEAD
-     * Queue the payload to be send later to dest
-     * Thread-safe
-=======
      * \brief Queue the payload to be send later.
      * 
      * \details This is thread-safe and can be called by any thread.
      * 
      * \param[in] dest the destination rank
      * \param[in] ps the payload
->>>>>>> 91784762
      */
     void send(int dest, Ps &... ps);
 
     /**
-<<<<<<< HEAD
-     * Queue the payload to be send later, with a body
-     * Thread-safe
+     * \brief Queue the payload to be send later, with an accompanying body
+     * 
+     * \details This is thread-safe and can be called by any thread.
+     * 
+     * \param[in] dest the destination rank
+     * \param[in] body a view to the body
+     * \param[in] ps the payload
      */
     template<typename T>
     void send_large(int dest, view<T> body, Ps &... ps);
 
+    /**
+     * \brief Immediately send the payload, with an accompanying body
+     * 
+     * \details The function returns when the payload has been sent.
+     *          This is not thread safe and can only be called by the MPI master thread.
+     * 
+     * \param[in] dest the destination rank
+     * \param[in] body a view to the body
+     * \param[in] ps the payload
+     */
     template<typename T>
     void blocking_send_large(int dest, view<T> body, Ps &... ps);
 
-=======
-     * \brief Queue the payload to be send later.
-     * 
-     * \details This is thread-safe and can be called by any thread.
-     * 
-     * \param[in] dest the destination rank.
-     * \param[in] name the name to associate to this send operation (for logging purposes).
-     * \param[in] ps the payload.
-     */
-    void named_send(int dest, std::string name, Ps &... ps);
-
-    /**
-     * \brief Destroys the active message
-     */
->>>>>>> 91784762
+    /**
+     * \brief Destroys the ActiveMsg
+     */
     virtual ~ActiveMsg();
 };
 
