--- conflicted
+++ resolved
@@ -1,16 +1,9 @@
 include Makefile.conf
 
-<<<<<<< HEAD
 CFLAGS   += -pthread -O3 -std=c++14 -DTTOR_SHARED -DNDEBUG -Wall -Wextra
-INCLUDE  += -I../../src/
-LIBS     += 
-SRCDIR   = ../../src
-=======
-CFLAGS   += -pthread -O3 -std=c++14 -DTTOR_SHARED -DNDEBUG
 INCLUDE  += -I../../
 LIBS     += 
 SRCDIR   = ../../tasktorrent/src
->>>>>>> 5bf7bf51
 OBJDIR   = ../../build
 
 .PHONY: clean
@@ -19,17 +12,11 @@
 SRCS := $(wildcard $(SRCDIR)/*.cpp)
 OBJ := $(patsubst $(SRCDIR)/%.cpp,$(OBJDIR)/%.o,$(SRCS))
 
-<<<<<<< HEAD
 all: ttor_wait ttor_cholesky ttor_deps omp_wait starpu_wait starpu_deps starpu_deps_stf
-=======
-default: all
-all: wait cholesky chain
->>>>>>> 5bf7bf51
 
 $(OBJDIR)/%.o: $(SRCDIR)/%.cpp $(DEPS)
 	$(CC) -o $@ -c $< $(CFLAGS) $(INCLUDE)
 
-<<<<<<< HEAD
 ttor_wait: ttor_wait.cpp $(OBJ)
 	$(CC) $(CFLAGS) -o $@ $^ $(INCLUDE) $(LIBS)
 
@@ -37,15 +24,6 @@
 	$(CC) $(CFLAGS) -o $@ $^ $(INCLUDE) $(LIBS)
 
 ttor_deps: ttor_deps.cpp $(OBJ)
-=======
-wait: micro_wait.cpp $(OBJ)
-	$(CC) $(CFLAGS) -o $@ $^ $(INCLUDE) $(LIBS)
-
-cholesky: micro_cholesky.cpp $(OBJ)
-	$(CC) $(CFLAGS) -o $@ $^ $(INCLUDE) $(LIBS)
-
-chain: micro_deps.cpp $(OBJ)
->>>>>>> 5bf7bf51
 	$(CC) $(CFLAGS) -o $@ $^ $(INCLUDE) $(LIBS)
 
 omp_wait: omp_wait.cpp
